--- conflicted
+++ resolved
@@ -2,13 +2,8 @@
   "title": "Dictation",
   "description": "Let your students train their listening comprehension and spelling",
   "majorVersion": 1,
-<<<<<<< HEAD
   "minorVersion": 2,
   "patchVersion": 0,
-=======
-  "minorVersion": 1,
-  "patchVersion": 2,
->>>>>>> 5e54fb2c
   "runnable": 1,
   "embedTypes": [
     "iframe"
